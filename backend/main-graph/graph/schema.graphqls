--- conflicted
+++ resolved
@@ -65,11 +65,8 @@
   organizations: [Organization]
   organization(id: ID!): Organization
   admin: Admin
-<<<<<<< HEAD
   segments(organization_id: ID!): [Segment]
-=======
   recording_settings(organization_id: ID!): RecordingSettings
->>>>>>> e7d84dfd
 }
 
 type Mutation {
@@ -78,11 +75,8 @@
   deleteOrganization(id: ID!): Boolean
   sendAdminInvite(organization_id: ID!, email: String!): String
   addAdminToOrganization(organization_id: ID!, invite_id: String!): ID
-<<<<<<< HEAD
   createSegment(organization_id: ID!, name: String, params: [Any]!): Segment
   deleteSegment(segment_id: ID!): Boolean
-=======
   editRecordingSettings(organization_id: ID!, details: String): RecordingSettings
->>>>>>> e7d84dfd
   createCheckout(organization_id: ID!, price_id: String!): String!
 }