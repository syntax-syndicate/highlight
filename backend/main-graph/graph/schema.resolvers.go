--- conflicted
+++ resolved
@@ -18,7 +18,7 @@
 	"github.com/sendgrid/sendgrid-go/helpers/mail"
 	log "github.com/sirupsen/logrus"
 	"github.com/slack-go/slack"
-	"github.com/stripe/stripe-go"
+	stripe "github.com/stripe/stripe-go"
 )
 
 func (r *mutationResolver) CreateOrganization(ctx context.Context, name string) (*model.Organization, error) {
@@ -122,7 +122,6 @@
 	return &org.ID, nil
 }
 
-<<<<<<< HEAD
 func (r *mutationResolver) EditRecordingSettings(ctx context.Context, organizationID int, details *string) (*model.RecordingSettings, error) {
 	if _, err := r.isAdminInOrganization(ctx, organizationID); err != nil {
 		return nil, e.Wrap(err, "admin not found in org")
@@ -139,7 +138,8 @@
 		return nil, e.Wrap(err, "error writing new recording settings")
 	}
 	return rec, nil
-=======
+}
+
 func (r *mutationResolver) CreateCheckout(ctx context.Context, organizationID int, priceID string) (string, error) {
 	if _, err := r.isAdminInOrganization(ctx, organizationID); err != nil {
 		return "", e.Wrap(err, "admin is not in organization")
@@ -168,7 +168,6 @@
 	}
 
 	return stripe_session.ID, nil
->>>>>>> 3965f4bc
 }
 
 func (r *queryResolver) Session(ctx context.Context, id int) (*model.Session, error) {
@@ -285,7 +284,7 @@
 		return nil, e.Wrap(err, "session didn't like slice")
 	}
 	for _, det := range details {
-		query = query.Where("identifier NOT LIKE '%%"+det+"%%'\n")
+		query = query.Where("identifier NOT LIKE '%%" + det + "%%'\n")
 	}
 	// filter by params
 	ps, err := model.DecodeAndValidateParams(params)
@@ -460,10 +459,10 @@
 	recording_settings := &model.RecordingSettings{OrganizationID: organizationID}
 	res := r.DB.Where(&model.RecordingSettings{OrganizationID: organizationID}).First(&recording_settings)
 	err := res.Error
-	if res.RecordNotFound(){
+	if res.RecordNotFound() {
 		newRecordSettings := &model.RecordingSettings{
 			OrganizationID: organizationID,
-			Details: nil,
+			Details:        nil,
 		}
 		if err := r.DB.Create(newRecordSettings).Error; err != nil {
 			return nil, e.Wrap(err, "error creating new recording settings")
@@ -491,14 +490,4 @@
 
 type mutationResolver struct{ *Resolver }
 type queryResolver struct{ *Resolver }
-type sessionResolver struct{ *Resolver }
-
-// !!! WARNING !!!
-// The code below was going to be deleted when updating resolvers. It has been copied here so you have
-// one last chance to move it out of harms way if you want. There are two reasons this happens:
-//  - When renaming or deleting a resolver the old code will be put in here. You can safely delete
-//    it when you're done.
-//  - You have helper methods in this file. Move them out to keep these resolver files clean.
-func (r *queryResolver) RecordingSetting(ctx context.Context, organiztionID int) (*model.RecordingSettings, error) {
-	panic(fmt.Errorf("not implemented"))
-}+type sessionResolver struct{ *Resolver }