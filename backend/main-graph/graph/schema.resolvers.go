package graph

// This file will be automatically regenerated based on the schema, any resolver implementations
// will be copied through when generating and any unknown code will be moved to the end.

import (
	"context"
	"encoding/json"
	"fmt"
	"io/ioutil"
	"net/http"
	"os"
	"strconv"
	"time"

	"github.com/jay-khatri/fullstory/backend/main-graph/graph/generated"
	modelInputs "github.com/jay-khatri/fullstory/backend/main-graph/graph/model"
	"github.com/jay-khatri/fullstory/backend/model"
<<<<<<< HEAD
=======
	"github.com/jay-khatri/fullstory/backend/pricing"
>>>>>>> d45d5c89
	"github.com/jay-khatri/fullstory/backend/util"
	e "github.com/pkg/errors"
	"github.com/rs/xid"
	"github.com/sendgrid/sendgrid-go/helpers/mail"
	log "github.com/sirupsen/logrus"
	"github.com/slack-go/slack"
	stripe "github.com/stripe/stripe-go"
	"gopkg.in/DataDog/dd-trace-go.v1/ddtrace/tracer"
)

func (r *errorGroupResolver) Event(ctx context.Context, obj *model.ErrorGroup) ([]*string, error) {
	return util.JsonStringToStringArray(obj.Event), nil
}

func (r *errorGroupResolver) Trace(ctx context.Context, obj *model.ErrorGroup) ([]*modelInputs.ErrorTrace, error) {
	if obj.Trace == "" {
		return nil, nil
	}
	trace := []*struct {
		FileName     *string `json:"fileName"`
		LineNumber   *int    `json:"lineNumber"`
		FunctionName *string `json:"functionName"`
		ColumnNumber *int    `json:"columnNumber"`
	}{}
	if err := json.Unmarshal([]byte(obj.Trace), &trace); err != nil {
		return nil, nil
	}
	ret := []*modelInputs.ErrorTrace{}
	for _, t := range trace {
		val := &modelInputs.ErrorTrace{
			FileName:     t.FileName,
			LineNumber:   t.LineNumber,
			FunctionName: t.FunctionName,
			ColumnNumber: t.ColumnNumber,
		}
		ret = append(ret, val)
	}
	return ret, nil
}

func (r *errorGroupResolver) MetadataLog(ctx context.Context, obj *model.ErrorGroup) ([]*modelInputs.ErrorMetadata, error) {
	ret := []*modelInputs.ErrorMetadata{}
	if err := json.Unmarshal([]byte(*obj.MetadataLog), &ret); err != nil {
		return nil, e.Wrap(err, "error unmarshaling error metadata")
	}
	filtered := []*modelInputs.ErrorMetadata{}
	for _, log := range ret {
		if log.ErrorID != 0 && log.SessionID != 0 && !log.Timestamp.IsZero() {
			filtered = append(filtered, log)
		}
	}
	return filtered, nil
}

func (r *errorGroupResolver) FieldGroup(ctx context.Context, obj *model.ErrorGroup) ([]*model.ErrorField, error) {
	if obj == nil || obj.FieldGroup == nil {
		return nil, nil
	}
	var fields []*model.ErrorField
	err := json.Unmarshal([]byte(*obj.FieldGroup), &fields)
	if err != nil {
		err := e.Wrap(err, "error converting field group to struct")
		return nil, err
	}
	var parsedFields []*model.ErrorField
	for _, f := range fields {
		if f.Name == "event" {
			continue
		}
		parsedFields = append(parsedFields, f)
	}
	return parsedFields, nil
}

func (r *errorObjectResolver) Event(ctx context.Context, obj *model.ErrorObject) ([]*string, error) {
	return util.JsonStringToStringArray(obj.Event), nil
}

func (r *errorObjectResolver) Trace(ctx context.Context, obj *model.ErrorObject) ([]interface{}, error) {
	frames := []interface{}{}
	if obj.Trace != nil {
		if err := json.Unmarshal([]byte(*obj.Trace), &frames); err != nil {
			return nil, fmt.Errorf("error decoding stack frame data: %v", err)
		}
	}
	return frames, nil
}

func (r *errorSegmentResolver) Params(ctx context.Context, obj *model.ErrorSegment) (*model.ErrorSearchParams, error) {
	params := &model.ErrorSearchParams{}
	if obj.Params == nil {
		return params, nil
	}
	if err := json.Unmarshal([]byte(*obj.Params), params); err != nil {
		return nil, e.Wrapf(err, "error unmarshaling segment params")
	}
	return params, nil
}

func (r *mutationResolver) CreateOrganization(ctx context.Context, name string) (*model.Organization, error) {
	admin, err := r.Query().Admin(ctx)
	if err != nil {
		return nil, e.Wrap(err, "error getting admin")
	}
	trialEnd := time.Now().AddDate(0, 0, 14)

	params := &stripe.CustomerParams{}
	c, err := r.StripeClient.Customers.New(params)
	if err != nil {
		return nil, e.Wrap(err, "error creating stripe customer")
	}

	org := &model.Organization{
		StripeCustomerID: &c.ID,
		Name:             &name,
		Admins:           []model.Admin{*admin},
		TrialEndDate:     &trialEnd,
		BillingEmail:     admin.Email,
	}
	if err := r.DB.Create(org).Error; err != nil {
		return nil, e.Wrap(err, "error creating org")
	}
	if err := r.DB.Create(&model.RecordingSettings{
		OrganizationID: org.ID,
		Details:        nil,
	}).Error; err != nil {
		return nil, e.Wrap(err, "error creating new recording settings")
	}
	msg := slack.WebhookMessage{Text: fmt.
		Sprintf("```NEW WORKSPACE \nid: %v\nname: %v\nadmin_email: %v```", org.ID, *org.Name, *admin.Email)}
	if err := slack.PostWebhook("https://hooks.slack.com/services/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", &msg); err != nil {
		log.Errorf("error sending slack hook: %v", err)
	}
	return org, nil
}

func (r *mutationResolver) EditOrganization(ctx context.Context, id int, name *string, billingEmail *string) (*model.Organization, error) {
	org, err := r.isAdminInOrganization(ctx, id)
	if err != nil {
		return nil, e.Wrap(err, "error querying org")
	}
	if err := r.DB.Model(org).Updates(&model.Organization{
		Name:         name,
		BillingEmail: billingEmail,
	}).Error; err != nil {
		return nil, e.Wrap(err, "error updating org fields")
	}
	return org, nil
}

func (r *mutationResolver) MarkSessionAsViewed(ctx context.Context, id int, viewed *bool) (*model.Session, error) {
	_, err := r.isAdminSessionOwner(ctx, id)
	if err != nil {
		return nil, e.Wrap(err, "admin not session owner")
	}
	session := &model.Session{}
	res := r.DB.Where(&model.Session{Model: model.Model{ID: id}}).First(&session)
	if err := res.Update(&model.Session{
		Viewed: viewed,
	}).Error; err != nil {
		return nil, e.Wrap(err, "error writing session as viewed")
	}

	return session, nil
}

func (r *mutationResolver) MarkSessionAsStarred(ctx context.Context, id int, starred *bool) (*model.Session, error) {
	_, err := r.isAdminSessionOwner(ctx, id)
	if err != nil {
		return nil, e.Wrap(err, "admin not session owner")
	}
	session := &model.Session{}
	res := r.DB.Where(&model.Session{Model: model.Model{ID: id}}).First(&session)
	if err := res.Update(&model.Session{
		Starred: starred,
	}).Error; err != nil {
		return nil, e.Wrap(err, "error writing session as starred")
	}

	return session, nil
}

func (r *mutationResolver) MarkErrorGroupAsResolved(ctx context.Context, id int, resolved *bool) (*model.ErrorGroup, error) {
	_, err := r.isAdminErrorGroupOwner(ctx, id)
	if err != nil {
		return nil, e.Wrap(err, "admin not errorGroup owner")
	}
	errorGroup := &model.ErrorGroup{}
	res := r.DB.Where(&model.ErrorGroup{Model: model.Model{ID: id}}).First(&errorGroup)
	if err := res.Update(&model.ErrorGroup{
		Resolved: resolved,
	}).Error; err != nil {
		return nil, e.Wrap(err, "error writing errorGroup resolved status")
	}

	return errorGroup, nil
}

func (r *mutationResolver) DeleteOrganization(ctx context.Context, id int) (*bool, error) {
	if err := r.DB.Delete(&model.Organization{Model: model.Model{ID: id}}).Error; err != nil {
		return nil, e.Wrap(err, "error deleting organization")
	}
	return &model.T, nil
}

func (r *mutationResolver) SendAdminInvite(ctx context.Context, organizationID int, email string) (*string, error) {
	org, err := r.isAdminInOrganization(ctx, organizationID)
	if err != nil {
		return nil, e.Wrap(err, "error querying org")
	}
	var secret string
	if org.Secret == nil {
		uid := xid.New().String()
		if err := r.DB.Model(org).Updates(&model.Organization{Secret: &uid}).Error; err != nil {
			return nil, e.Wrap(err, "error updating uid in org secret")
		}
		secret = uid
	} else {
		secret = *org.Secret
	}
	inviteLink := os.Getenv("FRONTEND_URI") + "/" + strconv.Itoa(organizationID) + "/invite/" + secret
	to := &mail.Email{Address: email}
	subject := "Highlight Invite Link!"
	content := fmt.Sprintf(`
	Hi there, <br><br>

	You've just been invited to the '%v' Highlight workspace! <br><br>

	Click <a href="%v">this</a> link, login, and you should be good to go!<br><br>

	Cheers, <br>
	The Highlight Team <br>
	`, *org.Name, inviteLink)

	from := mail.NewEmail("Highlight", "notifications@highlight.run")
	message := mail.NewSingleEmail(from, subject, to, content, fmt.Sprintf("<p>%v</p>", content))
	_, err = r.MailClient.Send(message)
	if err != nil {
		return nil, fmt.Errorf("error sending sendgrid email: %v", err)
	}
	return &email, nil
}

func (r *mutationResolver) AddAdminToOrganization(ctx context.Context, organizationID int, inviteID string) (*int, error) {
	org := &model.Organization{}
	res := r.DB.Where(&model.Organization{Model: model.Model{ID: organizationID}}).First(&org)
	if err := res.Error; err != nil || res.RecordNotFound() {
		return nil, e.Wrap(err, "error querying org")
	}
	if org.Secret == nil || (org.Secret != nil && *org.Secret != inviteID) {
		return nil, e.New("invalid invite id")
	}
	admin, err := r.Query().Admin(ctx)
	if err != nil {
		return nil, e.New("error querying admin")
	}
	if err := r.DB.Model(org).Association("Admins").Append(admin).Error; err != nil {
		return nil, e.Wrap(err, "error adding admin to association")
	}
	return &org.ID, nil
}

func (r *mutationResolver) AddSlackIntegrationToWorkspace(ctx context.Context, organizationID int, code string, redirectPath string) (*bool, error) {
	org, err := r.isAdminInOrganization(ctx, organizationID)
	if err != nil {
		return nil, e.Wrap(err, "admin is not in organization")
	}
	redirect := os.Getenv("FRONTEND_URI")
	redirect += "/" + strconv.Itoa(organizationID) + "/" + redirectPath
	resp, err := slack.
		GetOAuthV2Response(
			&http.Client{},
			os.Getenv("SLACK_CLIENT_ID"),
			os.Getenv("SLACK_CLIENT_SECRET"),
			code,
			redirect,
		)
	if err != nil {
		return nil, e.Wrap(err, "error getting slack oauth response")
	}
	if err := r.DB.Model(org).Updates(&model.Organization{
		SlackAccessToken:      &resp.AccessToken,
		SlackWebhookURL:       &resp.IncomingWebhook.URL,
		SlackWebhookChannelID: &resp.IncomingWebhook.ChannelID,
		SlackWebhookChannel:   &resp.IncomingWebhook.Channel,
	}).Error; err != nil {
		return nil, e.Wrap(err, "error updating org fields")
	}

	baseMessage := "👋 Hello from Highlight!"
	if name := org.Name; name != nil {
		baseMessage += fmt.Sprintf(" We'll send messages here whenever we get an error from %s.", *name)
	} else {
		baseMessage += " We'll send messages here whenever we get an error."
	}
	msg := slack.WebhookMessage{Text: baseMessage}
	if err := slack.PostWebhook(resp.IncomingWebhook.URL, &msg); err != nil {
		e.Wrap(err, "failed to send hello alert slack message")
	}
	return &model.T, nil
}

func (r *mutationResolver) CreateSegment(ctx context.Context, organizationID int, name string, params modelInputs.SearchParamsInput) (*model.Segment, error) {
	if _, err := r.isAdminInOrganization(ctx, organizationID); err != nil {
		return nil, e.Wrap(err, "admin is not in organization")
	}
	modelParams := InputToParams(&params)
	// Convert to json to store in the db.
	paramBytes, err := json.Marshal(modelParams)
	if err != nil {
		return nil, e.Wrap(err, "error unmarshaling search params")
	}
	paramString := string(paramBytes)

	segment := &model.Segment{
		Name:           &name,
		Params:         &paramString,
		OrganizationID: organizationID,
	}
	if err := r.DB.Create(segment).Error; err != nil {
		return nil, e.Wrap(err, "error creating segment")
	}
	return segment, nil
}

func (r *mutationResolver) EmailSignup(ctx context.Context, email string) (string, error) {
	model.DB.Create(&model.EmailSignup{Email: email})
	msg := slack.WebhookMessage{Text: fmt.Sprintf("```NEW SIGNUP \nemail: %v\n```", email)}
	err := slack.PostWebhook("https://hooks.slack.com/services/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", &msg)
	if err != nil {
		return "", e.Wrap(err, "error sending slack hook")
	}
	return email, nil
}

func (r *mutationResolver) EditSegment(ctx context.Context, id int, organizationID int, params modelInputs.SearchParamsInput) (*bool, error) {
	if _, err := r.isAdminInOrganization(ctx, organizationID); err != nil {
		return nil, e.Wrap(err, "admin is not in organization")
	}
	modelParams := InputToParams(&params)
	// Convert to json to store in the db.
	paramBytes, err := json.Marshal(modelParams)
	if err != nil {
		return nil, e.Wrap(err, "error unmarshaling search params")
	}
	paramString := string(paramBytes)
	if err := r.DB.Model(&model.Segment{Model: model.Model{ID: id}}).Updates(&model.Segment{
		Params: &paramString,
	}).Error; err != nil {
		return nil, e.Wrap(err, "error writing new recording settings")
	}
	return &model.T, nil
}

func (r *mutationResolver) DeleteSegment(ctx context.Context, segmentID int) (*bool, error) {
	if err := r.DB.Delete(&model.Segment{Model: model.Model{ID: segmentID}}).Error; err != nil {
		return nil, e.Wrap(err, "error deleting segment")
	}
	return &model.T, nil
}

func (r *mutationResolver) CreateErrorSegment(ctx context.Context, organizationID int, name string, params modelInputs.ErrorSearchParamsInput) (*model.ErrorSegment, error) {
	if _, err := r.isAdminInOrganization(ctx, organizationID); err != nil {
		return nil, e.Wrap(err, "admin is not in organization")
	}
	modelParams := ErrorInputToParams(&params)
	// Convert to json to store in the db.
	paramBytes, err := json.Marshal(modelParams)
	if err != nil {
		return nil, e.Wrap(err, "error unmarshaling search params")
	}
	paramString := string(paramBytes)

	segment := &model.ErrorSegment{
		Name:           &name,
		Params:         &paramString,
		OrganizationID: organizationID,
	}
	if err := r.DB.Create(segment).Error; err != nil {
		return nil, e.Wrap(err, "error creating segment")
	}
	return segment, nil
}

func (r *mutationResolver) EditErrorSegment(ctx context.Context, id int, organizationID int, params modelInputs.ErrorSearchParamsInput) (*bool, error) {
	if _, err := r.isAdminInOrganization(ctx, organizationID); err != nil {
		return nil, e.Wrap(err, "admin is not in organization")
	}
	modelParams := ErrorInputToParams(&params)
	// Convert to json to store in the db.
	paramBytes, err := json.Marshal(modelParams)
	if err != nil {
		return nil, e.Wrap(err, "error unmarshaling search params")
	}
	paramString := string(paramBytes)
	if err := r.DB.Model(&model.ErrorSegment{Model: model.Model{ID: id}}).Updates(&model.ErrorSegment{
		Params: &paramString,
	}).Error; err != nil {
		return nil, e.Wrap(err, "error writing new recording settings")
	}
	return &model.T, nil
}

func (r *mutationResolver) DeleteErrorSegment(ctx context.Context, segmentID int) (*bool, error) {
	if err := r.DB.Delete(&model.ErrorSegment{Model: model.Model{ID: segmentID}}).Error; err != nil {
		return nil, e.Wrap(err, "error deleting segment")
	}
	return &model.T, nil
}

func (r *mutationResolver) EditRecordingSettings(ctx context.Context, organizationID int, details *string) (*model.RecordingSettings, error) {
	if _, err := r.isAdminInOrganization(ctx, organizationID); err != nil {
		return nil, e.Wrap(err, "admin not found in org")
	}
	rec := &model.RecordingSettings{}
	res := r.DB.Where(&model.RecordingSettings{Model: model.Model{ID: organizationID}}).First(&rec)
	if err := res.Error; err != nil || res.RecordNotFound() {
		return nil, e.Wrap(err, "error querying record")
	}
	if err := r.DB.Model(rec).Updates(&model.RecordingSettings{
		OrganizationID: organizationID,
		Details:        details,
	}).Error; err != nil {
		return nil, e.Wrap(err, "error writing new recording settings")
	}
	return rec, nil
}

func (r *mutationResolver) CreateOrUpdateSubscription(ctx context.Context, organizationID int, planType modelInputs.PlanType) (*string, error) {
	org, err := r.isAdminInOrganization(ctx, organizationID)
	planString := planType.String()
	if err != nil {
		return nil, e.Wrap(err, "admin is not in organization")
	}

	// For older workspaces, if there's no customer ID, we create a StripeCustomer obj.
	if org.StripeCustomerID == nil {
		params := &stripe.CustomerParams{}
		c, err := r.StripeClient.Customers.New(params)
		if err != nil {
			return nil, e.Wrap(err, "error creating stripe customer")
		}
		if err := r.DB.Model(org).Updates(&model.Organization{
			StripeCustomerID: &c.ID,
		}).Error; err != nil {
			return nil, e.Wrap(err, "error updating org fields")
		}
		org.StripeCustomerID = &c.ID
	}

	// Check if there's already a subscription on the user. If there is, we do an update and return early.
	params := &stripe.CustomerParams{}
	params.AddExpand("subscriptions")
	c, err := r.StripeClient.Customers.Get(*org.StripeCustomerID, params)
	if err != nil {
		return nil, e.Wrap(err, "couldn't retrieve stripe customer data")
	}
	// If there's a single subscription on the user and a single price item on the subscription
	if len(c.Subscriptions.Data) == 1 && len(c.Subscriptions.Data[0].Items.Data) == 1 {
<<<<<<< HEAD
		plan := util.ToPriceID(planType)
=======
		plan := pricing.ToPriceID(planType)
>>>>>>> d45d5c89
		subscriptionParams := &stripe.SubscriptionParams{
			CancelAtPeriodEnd: stripe.Bool(false),
			ProrationBehavior: stripe.String(string(stripe.SubscriptionProrationBehaviorCreateProrations)),
			Items: []*stripe.SubscriptionItemsParams{
				{
					ID:   stripe.String(c.Subscriptions.Data[0].Items.Data[0].ID),
					Plan: &plan,
				},
			},
		}
		_, err := r.StripeClient.Subscriptions.Update(c.Subscriptions.Data[0].ID, subscriptionParams)
		if err != nil {
			return nil, e.Wrap(err, "couldn't update subscription")
		}
		if err := r.DB.Model(org).Updates(&model.Organization{
			Plan: &planString,
		}).Error; err != nil {
			return nil, e.Wrap(err, "error updating org fields")
		}
		org.Plan = &planString
		ret := ""
		return &ret, nil
	}

	// If there's no existing subscription, we create a checkout.
	checkoutSessionParams := &stripe.CheckoutSessionParams{
		SuccessURL: stripe.String(os.Getenv("FRONTEND_URI") + "/" + strconv.Itoa(organizationID) + "/billing/success"),
		CancelURL:  stripe.String(os.Getenv("FRONTEND_URI") + "/" + strconv.Itoa(organizationID) + "/billing/checkoutCanceled"),
		PaymentMethodTypes: stripe.StringSlice([]string{
			"card",
		}),
		Customer: org.StripeCustomerID,
		SubscriptionData: &stripe.CheckoutSessionSubscriptionDataParams{
			Items: []*stripe.CheckoutSessionSubscriptionDataItemsParams{
				{
<<<<<<< HEAD
					Plan: stripe.String(util.ToPriceID(planType)),
=======
					Plan: stripe.String(pricing.ToPriceID(planType)),
>>>>>>> d45d5c89
				},
			},
		},
		Mode: stripe.String(string(stripe.CheckoutSessionModeSubscription)),
	}
	checkoutSessionParams.AddExtra("allow_promotion_codes", "true")

	stripeSession, err := r.StripeClient.CheckoutSessions.New(checkoutSessionParams)
	if err != nil {
		return nil, e.Wrap(err, "error creating CheckoutSession in stripe")
	}

	return &stripeSession.ID, nil
}

func (r *mutationResolver) CreateSessionComment(ctx context.Context, organizationID int, adminID int, sessionID int, sessionTimestamp int, text string) (*model.SessionComment, error) {
	if _, err := r.isAdminInOrganization(ctx, organizationID); err != nil {
		return nil, e.Wrap(err, "admin is not in organization")
	}

	sessionComment := &model.SessionComment{
		AdminId:   adminID,
		SessionId: sessionID,
		Timestamp: sessionTimestamp,
		Text:      text,
	}
	if err := r.DB.Create(sessionComment).Error; err != nil {
		return nil, e.Wrap(err, "error creating session comment")
	}
	return sessionComment, nil
}

func (r *queryResolver) Session(ctx context.Context, id int) (*model.Session, error) {
	if _, err := r.isAdminSessionOwner(ctx, id); err != nil {
		return nil, e.Wrap(err, "admin not session owner")
	}
	sessionObj := &model.Session{}
	res := r.DB.Preload("Fields").Where(&model.Session{Model: model.Model{ID: id}}).First(&sessionObj)
	if res.Error != nil {
		return nil, fmt.Errorf("error reading from session: %v", res.Error)
	}
	return sessionObj, nil
}

func (r *queryResolver) Events(ctx context.Context, sessionID int) ([]interface{}, error) {
	if os.Getenv("ENVIRONMENT") == "dev" && sessionID == 1 {
		file, err := ioutil.ReadFile("./tmp/events.json")

		if err != nil {
			return nil, e.Wrap(err, "Failed to read temp file")
		}
		var data []interface{}

		if err := json.Unmarshal([]byte(file), &data); err != nil {
			return nil, e.Wrap(err, "Failed to unmarshal data from file")
		}

		return data, nil
	}
	if _, err := r.isAdminSessionOwner(ctx, sessionID); err != nil {
		return nil, e.Wrap(err, "admin not session owner")
	}
	eventsQuerySpan, _ := tracer.StartSpanFromContext(ctx, "resolver.internal", tracer.ResourceName("db.eventsObjectsQuery"))
	eventObjs := []*model.EventsObject{}
	if res := r.DB.Order("created_at desc").Where(&model.EventsObject{SessionID: sessionID}).Find(&eventObjs); res.Error != nil {
		return nil, fmt.Errorf("error reading from events: %v", res.Error)
	}
	eventsQuerySpan.Finish()
	eventsParseSpan, _ := tracer.StartSpanFromContext(ctx, "resolver.internal", tracer.ResourceName("parse.eventsObjects"))
	allEvents := make(map[string][]interface{})
	for _, eventObj := range eventObjs {
		subEvents := make(map[string][]interface{})
		if err := json.Unmarshal([]byte(eventObj.Events), &subEvents); err != nil {
			return nil, fmt.Errorf("error decoding event data: %v", err)
		}
		allEvents["events"] = append(subEvents["events"], allEvents["events"]...)
	}
	eventsParseSpan.Finish()
	return allEvents["events"], nil
}

func (r *queryResolver) ErrorGroups(ctx context.Context, organizationID int, count int, params *modelInputs.ErrorSearchParamsInput) (*model.ErrorResults, error) {
	if _, err := r.isAdminInOrganization(ctx, organizationID); err != nil {
		return nil, e.Wrap(err, "admin not found in org")
	}
	errorFieldIds := []int{}
	errorFieldQuery := r.DB.Model(&model.ErrorField{})

	if params.Browser != nil {
		errorFieldQuery = errorFieldQuery.Where("name = ? AND value = ?", "browser", params.Browser)
	}

	if params.Os != nil {
		errorFieldQuery = errorFieldQuery.Where("name = ? AND value = ?", "os_name", params.Os)
	}

	if params.VisitedURL != nil {
		errorFieldQuery = errorFieldQuery.Where("name = ? AND value = ?", "visited_url", params.VisitedURL)
	}

	if err := errorFieldQuery.Pluck("id", &errorFieldIds).Error; err != nil {
		return nil, e.Wrap(err, "error querying error fields")
	}

	errorGroups := []model.ErrorGroup{}

	queryString := `SELECT id, organization_id, event, trace, metadata_log, created_at, deleted_at, updated_at, resolved
	FROM (SELECT id, organization_id, event, trace, metadata_log, created_at, deleted_at, updated_at, resolved, array_agg(t.error_field_id) fieldIds
	FROM error_groups e INNER JOIN error_group_fields t ON e.id=t.error_group_id GROUP BY e.id) AS rows `

	queryString += fmt.Sprintf("WHERE (organization_id = %d) ", organizationID)
	queryString += "AND (deleted_at IS NULL) "

	if len(errorFieldIds) > 0 {
		queryString += "AND ("
		for idx, id := range errorFieldIds {
			if idx == 0 {
				queryString += fmt.Sprintf("(fieldIds @> ARRAY[%d]::int[]) ", id)
			} else {
				queryString += fmt.Sprintf("OR (fieldIds @> ARRAY[%d]::int[]) ", id)
			}
		}
		queryString += ") "
	}

	if d := params.DateRange; d != nil {
		queryString += fmt.Sprintf("AND (created_at > '%s') AND (created_at < '%s') ", d.StartDate.Format("2006-01-02 15:04:05"), d.EndDate.Format("2006-01-02 15:04:05"))
	}

	if resolved := params.HideResolved; resolved != nil && *resolved {
		queryString += "AND (resolved = false) "
	}

	if params.Event != nil {
		queryString += fmt.Sprintf("AND (event ILIKE '%s') ", "%"+*params.Event+"%")
	}

	queryString += "ORDER BY updated_at DESC"

	if err := r.DB.Raw(queryString).Scan(&errorGroups).Error; err != nil {
		return nil, e.Wrap(err, "error reading from error groups")
	}

	if count > len(errorGroups) {
		count = len(errorGroups)
	}

	errorResults := &model.ErrorResults{
		ErrorGroups: errorGroups[:count],
		TotalCount:  len(errorGroups),
	}
	return errorResults, nil
}

func (r *queryResolver) ErrorGroup(ctx context.Context, id int) (*model.ErrorGroup, error) {
	return r.isAdminErrorGroupOwner(ctx, id)
}

func (r *queryResolver) Messages(ctx context.Context, sessionID int) ([]interface{}, error) {
	if _, err := r.isAdminSessionOwner(ctx, sessionID); err != nil {
		return nil, e.Wrap(err, "admin not session owner")
	}
	messagesObj := []*model.MessagesObject{}
	if res := r.DB.Order("created_at desc").Where(&model.MessagesObject{SessionID: sessionID}).Find(&messagesObj); res.Error != nil {
		return nil, fmt.Errorf("error reading from messages: %v", res.Error)
	}
	allEvents := make(map[string][]interface{})
	for _, messageObj := range messagesObj {
		subMessage := make(map[string][]interface{})
		if err := json.Unmarshal([]byte(messageObj.Messages), &subMessage); err != nil {
			return nil, fmt.Errorf("error decoding message data: %v", err)
		}
		allEvents["messages"] = append(subMessage["messages"], allEvents["messages"]...)
	}
	return allEvents["messages"], nil
}

func (r *queryResolver) Errors(ctx context.Context, sessionID int) ([]*model.ErrorObject, error) {
	if _, err := r.isAdminSessionOwner(ctx, sessionID); err != nil {
		return nil, e.Wrap(err, "admin not session owner")
	}
	eventsQuerySpan, _ := tracer.StartSpanFromContext(ctx, "resolver.internal", tracer.ResourceName("db.errorObjectsQuery"))
	defer eventsQuerySpan.Finish()
	errorsObj := []*model.ErrorObject{}
	if res := r.DB.Order("created_at asc").Where(&model.ErrorObject{SessionID: sessionID}).Find(&errorsObj); res.Error != nil {
		return nil, fmt.Errorf("error reading from errors: %v", res.Error)
	}
	return errorsObj, nil
}

func (r *queryResolver) Resources(ctx context.Context, sessionID int) ([]interface{}, error) {
	if _, err := r.isAdminSessionOwner(ctx, sessionID); err != nil {
		return nil, e.Wrap(err, "admin not session owner")
	}
	resourcesObject := []*model.ResourcesObject{}
	if res := r.DB.Order("created_at desc").Where(&model.ResourcesObject{SessionID: sessionID}).Find(&resourcesObject); res.Error != nil {
		return nil, fmt.Errorf("error reading from resources: %v", res.Error)
	}
	allResources := make(map[string][]interface{})
	for _, resourceObj := range resourcesObject {
		subResources := make(map[string][]interface{})
		if err := json.Unmarshal([]byte(resourceObj.Resources), &subResources); err != nil {
			return nil, fmt.Errorf("error decoding resource data: %v", err)
		}
		allResources["resources"] = append(subResources["resources"], allResources["resources"]...)
	}
	return allResources["resources"], nil
}

func (r *queryResolver) SessionComments(ctx context.Context, sessionID int) ([]*model.SessionComment, error) {
	if _, err := r.isAdminSessionOwner(ctx, sessionID); err != nil {
		return nil, e.Wrap(err, "admin not session owner")
	}

	sessionComments := []*model.SessionComment{}
	if err := r.DB.Where(model.SessionComment{SessionId: sessionID}).Order("timestamp asc").Find(&sessionComments).Error; err != nil {
		return nil, e.Wrap(err, "error querying session comments for session")
	}
	return sessionComments, nil
}

func (r *queryResolver) Admins(ctx context.Context, organizationID int) ([]*model.Admin, error) {
	if _, err := r.isAdminInOrganization(ctx, organizationID); err != nil {
		return nil, e.Wrap(err, "admin not found in org")
	}
	admins := []*model.Admin{}
	err := r.DB.Model(
		&model.Organization{Model: model.Model{ID: organizationID}}).Association("Admins").Find(&admins).Error
	if err != nil {
		return nil, e.Wrap(err, "error getting associated admins")
	}
	return admins, nil
}

func (r *queryResolver) IsIntegrated(ctx context.Context, organizationID int) (*bool, error) {
	if _, err := r.isAdminInOrganization(ctx, organizationID); err != nil {
		return nil, e.Wrap(err, "admin not found in org")
	}
	var count int
	err := r.DB.Model(&model.Session{}).Where(
		&model.Session{OrganizationID: organizationID}).Count(&count).Error
	if err != nil {
		return nil, e.Wrap(err, "error getting associated admins")
	}
	if count > 0 {
		return &model.T, nil
	}
	return &model.F, nil
}

func (r *queryResolver) UnprocessedSessionsCount(ctx context.Context, organizationID int) (*int, error) {
	if _, err := r.isAdminInOrganization(ctx, organizationID); err != nil {
		return nil, e.Wrap(err, "admin not found in org")
	}

	var count int
	if err := r.DB.Model(&model.Session{}).Where(&model.Session{OrganizationID: organizationID, Processed: &model.F}).Count(&count).Error; err != nil {
		return nil, e.Wrap(err, "error retrieving count of unprocessed sessions")
	}

	return &count, nil
}

func (r *queryResolver) Sessions(ctx context.Context, organizationID int, count int, lifecycle modelInputs.SessionLifecycle, starred bool, params *modelInputs.SearchParamsInput) (*model.SessionResults, error) {
	// Find fields based on the search params
	//included fields
	fieldCheck := true
	visitedCheck := true
	referrerCheck := true
	fieldIds := []int{}
	visitedIds := []int{}
	referrerIds := []int{}
	fieldQuery := r.DB.Model(&model.Field{})
	visitedQuery := r.DB.Model(&model.Field{})
	referrerQuery := r.DB.Model(&model.Field{})

	fieldsSpan, _ := tracer.StartSpanFromContext(ctx, "resolver.internal", tracer.ResourceName("db.fieldsQuery"))
	for _, prop := range params.UserProperties {
		if prop.Name == "contains" {
			fieldQuery = fieldQuery.Or("value ILIKE ? and type = ?", "%"+prop.Value+"%", "user")
		} else {
			fieldQuery = fieldQuery.Or("name = ? AND value = ? AND type = ?", prop.Name, prop.Value, "user")
		}
	}

	for _, prop := range params.TrackProperties {
		if prop.Name == "contains" {
			fieldQuery = fieldQuery.Or("value ILIKE ? and type = ?", "%"+prop.Value+"%", "track")
		} else {
			fieldQuery = fieldQuery.Or("name = ? AND value = ? AND type = ?", prop.Name, prop.Value, "track")
		}
	}

	if params.VisitedURL != nil {
		visitedQuery = visitedQuery.Or("name = ? and value ILIKE ?", "visited-url", "%"+*params.VisitedURL+"%")
	}

	if params.Referrer != nil {
		referrerQuery = referrerQuery.Or("name = ? and value ILIKE ?", "referrer", "%"+*params.Referrer+"%")
	}

	if len(params.UserProperties)+len(params.TrackProperties) > 0 {
		if err := fieldQuery.Pluck("id", &fieldIds).Error; err != nil {
			return nil, e.Wrap(err, "error querying initial set of session fields")
		}
		if len(fieldIds) == 0 {
			fieldCheck = false
		}
	}

	if params.VisitedURL != nil {
		if err := visitedQuery.Pluck("id", &visitedIds).Error; err != nil {
			return nil, e.Wrap(err, "error querying visited-url fields")
		}
		if len(visitedIds) == 0 {
			visitedCheck = false
		}
	}

	if params.Referrer != nil {
		if err := referrerQuery.Pluck("id", &referrerIds).Error; err != nil {
			return nil, e.Wrap(err, "error querying referrer fields")
		}
		if len(referrerIds) == 0 {
			referrerCheck = false
		}
	}

	//excluded fields
	notFieldIds := []int{}
	notFieldQuery := r.DB.Model(&model.Field{})

	for _, prop := range params.ExcludedProperties {
		if prop.Name == "contains" {
			notFieldQuery = notFieldQuery.Or("value ILIKE ? and type = ?", "%"+prop.Value+"%", "user")
		} else {
			notFieldQuery = notFieldQuery.Or("name = ? AND value = ? AND type = ?", prop.Name, prop.Value, "user")
		}
	}

	//pluck not field ids
	if len(params.ExcludedProperties) > 0 {
		if err := notFieldQuery.Pluck("id", &notFieldIds).Error; err != nil {
			return nil, e.Wrap(err, "error querying initial set of excluded sessions fields")
		}
	}

	fieldsSpan.Finish()
	sessionsSpan, _ := tracer.StartSpanFromContext(ctx, "resolver.internal", tracer.ResourceName("db.sessionsQuery"))

	//find all session with those fields (if any)
	queriedSessions := []model.Session{}

	queryString := `SELECT id, user_id, organization_id, processed, starred, first_time, os_name, os_version, browser_name,
	browser_version, city, state, postal, identifier, created_at, deleted_at, length, user_object, viewed
	FROM (SELECT id, user_id, organization_id, processed, starred, first_time, os_name, os_version, browser_name,
	browser_version, city, state, postal, identifier, created_at, deleted_at, length, user_object, viewed, array_agg(t.field_id) fieldIds
	FROM sessions s INNER JOIN session_fields t ON s.id=t.session_id GROUP BY s.id) AS rows `

	queryString += fmt.Sprintf("WHERE (organization_id = %d) ", organizationID)
	if lifecycle == modelInputs.SessionLifecycleCompleted {
		queryString += fmt.Sprintf("AND (length > %d) ", 1000)
	}
	if starred {
		queryString += "AND (starred = true) "
	}
	if firstTime := params.FirstTime; firstTime != nil && *firstTime {
		queryString += "AND (first_time = true) "
	}
	if params.LengthRange != nil {
		if params.LengthRange.Min != nil {
			queryString += fmt.Sprintf("AND (length > %d) ", *params.LengthRange.Min*60000)
		}
		if params.LengthRange.Max != nil {
			if *params.LengthRange.Max != 60 && *params.LengthRange.Max != 0 {
				queryString += fmt.Sprintf("AND (length < %d) ", *params.LengthRange.Max*60000)
			}
		}
	}

	if lifecycle == modelInputs.SessionLifecycleCompleted {
		queryString += "AND (processed = true) "
	} else if lifecycle == modelInputs.SessionLifecycleLive {
		queryString += "AND (processed = false) "
	}
	queryString += "AND (deleted_at IS NULL) "

	if len(fieldIds) > 0 {
		queryString += "AND ("
		for idx, id := range fieldIds {
			if idx == 0 {
				queryString += fmt.Sprintf("(fieldIds @> ARRAY[%d]::int[]) ", id)
			} else {
				queryString += fmt.Sprintf("OR (fieldIds @> ARRAY[%d]::int[]) ", id)
			}
		}
		queryString += ") "
	}

	if len(visitedIds) > 0 {
		fmt.Println(visitedIds)
		queryString += "AND ("
		for idx, id := range visitedIds {
			if idx == 0 {
				queryString += fmt.Sprintf("(fieldIds @> ARRAY[%d]::int[]) ", id)
			} else {
				queryString += fmt.Sprintf("OR (fieldIds @> ARRAY[%d]::int[]) ", id)
			}
		}
		queryString += ") "
	}

	if len(referrerIds) > 0 {
		queryString += "AND ("
		for idx, id := range referrerIds {
			if idx == 0 {
				queryString += fmt.Sprintf("(fieldIds @> ARRAY[%d]::int[]) ", id)
			} else {
				queryString += fmt.Sprintf("OR (fieldIds @> ARRAY[%d]::int[]) ", id)
			}
		}
		queryString += ") "
	}

	if len(notFieldIds) > 0 {
		for _, id := range notFieldIds {
			queryString += fmt.Sprintf("AND NOT (fieldIds @> ARRAY[%d]::int[]) ", id)
		}
	}

	if d := params.DateRange; d != nil {
		queryString += fmt.Sprintf("AND (created_at > '%s') AND (created_at < '%s') ", d.StartDate.Format("2006-01-02 15:04:05"), d.EndDate.Format("2006-01-02 15:04:05"))
	}

	if os := params.Os; os != nil {
		queryString += fmt.Sprintf("AND (os_name = '%s') ", *os)
	}

	if identified := params.Identified; identified != nil && *identified {
		queryString += "AND (length(identifier) > 0) "
	}

	if viewed := params.HideViewed; viewed != nil && *viewed {
		queryString += "AND (viewed = false) "
	}

	if browser := params.Browser; browser != nil {
		queryString += fmt.Sprintf("AND (browser_name = '%s') ", *browser)
	}

	//if there should be fields but aren't no sessions are returned
	if !fieldCheck || !visitedCheck || !referrerCheck {
		queryString += "AND (id != id) "
	}

	queryString += "ORDER BY created_at DESC"

	if err := r.DB.Raw(queryString).Scan(&queriedSessions).Error; err != nil {
		return nil, e.Wrap(err, "error querying filtered sessions")
	}

	sessionsSpan.Finish()

	if len(queriedSessions) < count {
		count = len(queriedSessions)
	}
	sessionList := &model.SessionResults{
		Sessions:   queriedSessions[:count],
		TotalCount: len(queriedSessions),
	}
	return sessionList, nil
}

func (r *queryResolver) BillingDetails(ctx context.Context, organizationID int) (*modelInputs.BillingDetails, error) {
	org, err := r.isAdminInOrganization(ctx, organizationID)
	if err != nil {
		return nil, e.Wrap(err, "admin not found in org")
	}
	customerID := ""
	if org.StripeCustomerID != nil {
		customerID = *org.StripeCustomerID
	}
	params := &stripe.CustomerParams{}
	priceID := ""
	params.AddExpand("subscriptions")
	c, err := r.StripeClient.Customers.Get(customerID, params)
	if !(err != nil || len(c.Subscriptions.Data) == 0 || len(c.Subscriptions.Data[0].Items.Data) == 0) {
		priceID = c.Subscriptions.Data[0].Items.Data[0].Plan.ID
	}
<<<<<<< HEAD
	planType := util.FromPriceID(priceID)
	year, month, _ := time.Now().Date()
	var meter int
	if err := r.DB.Model(&model.Session{}).Where(&model.Session{OrganizationID: organizationID}).Where("created_at > ?", time.Date(year, month, 1, 0, 0, 0, 0, time.UTC)).Count(&meter).Error; err != nil {
		return nil, e.Wrap(err, "error querying for session meter")
=======
	planType := pricing.FromPriceID(priceID)
	meter, err := pricing.GetOrgQuota(r.DB, organizationID)
	if err != nil {
		return nil, e.Wrap(err, "error from get quota")
>>>>>>> d45d5c89
	}
	details := &modelInputs.BillingDetails{
		Plan: &modelInputs.Plan{
			Type:  modelInputs.PlanType(planType.String()),
<<<<<<< HEAD
			Quota: util.TypeToQuota(planType),
=======
			Quota: pricing.TypeToQuota(planType),
>>>>>>> d45d5c89
		},
		Meter: meter,
	}
	return details, nil
}

func (r *queryResolver) FieldSuggestion(ctx context.Context, organizationID int, name string, query string) ([]*model.Field, error) {
	if _, err := r.isAdminInOrganization(ctx, organizationID); err != nil {
		return nil, e.Wrap(err, "error querying organization")
	}
	fields := []*model.Field{}
	res := r.DB.Where(&model.Field{OrganizationID: organizationID, Name: name}).
		Where("length(value) > ?", 0).
		Where("value ILIKE ?", "%"+query+"%").
		Limit(8).
		Find(&fields)
	if err := res.Error; err != nil || res.RecordNotFound() {
		return nil, e.Wrap(err, "error querying field suggestion")
	}
	return fields, nil
}

func (r *queryResolver) PropertySuggestion(ctx context.Context, organizationID int, query string, typeArg string) ([]*model.Field, error) {
	if _, err := r.isAdminInOrganization(ctx, organizationID); err != nil {
		return nil, e.Wrap(err, "error querying organization")
	}
	fields := []*model.Field{}
	res := r.DB.Where(&model.Field{OrganizationID: organizationID, Type: typeArg}).
		Where("length(value) > ?", 0).
		Where("value ILIKE ?", "%"+query+"%").
		Limit(8).
		Find(&fields)
	if err := res.Error; err != nil || res.RecordNotFound() {
		return nil, e.Wrap(err, "error querying field suggestion")
	}
	return fields, nil
}

func (r *queryResolver) ErrorFieldSuggestion(ctx context.Context, organizationID int, name string, query string) ([]*model.ErrorField, error) {
	if _, err := r.isAdminInOrganization(ctx, organizationID); err != nil {
		return nil, e.Wrap(err, "error querying organization")
	}
	fields := []*model.ErrorField{}
	res := r.DB.Where(&model.ErrorField{Name: name}).
		Where("length(value) > ?", 0).
		Where("value ILIKE ?", "%"+query+"%").
		Where("organization_id = ?", organizationID).
		Limit(8).
		Find(&fields)
	if err := res.Error; err != nil || res.RecordNotFound() {
		return nil, e.Wrap(err, "error querying error field suggestion")
	}
	return fields, nil
}

func (r *queryResolver) Organizations(ctx context.Context) ([]*model.Organization, error) {
	admin, err := r.Query().Admin(ctx)
	if err != nil {
		return nil, e.Wrap(err, "error retrieiving user")
	}
	orgs := []*model.Organization{}
	if err := r.DB.Model(&admin).Association("Organizations").Find(&orgs).Error; err != nil {
		return nil, e.Wrap(err, "error getting associated organizations")
	}
	return orgs, nil
}

func (r *queryResolver) OrganizationSuggestion(ctx context.Context, query string) ([]*model.Organization, error) {
	orgs := []*model.Organization{}
	if r.isWhitelistedAccount(ctx) {
		if err := r.DB.Debug().Model(&model.Organization{}).Where("name ILIKE ?", "%"+query+"%").Find(&orgs).Error; err != nil {
			return nil, e.Wrap(err, "error getting associated organizations")
		}
	}
	return orgs, nil
}

func (r *queryResolver) Organization(ctx context.Context, id int) (*model.Organization, error) {
	org, err := r.isAdminInOrganization(ctx, id)
	if err != nil {
		return nil, e.Wrap(err, "error querying organization")
	}
	return org, nil
}

func (r *queryResolver) Admin(ctx context.Context) (*model.Admin, error) {
	uid := fmt.Sprintf("%v", ctx.Value("uid"))
	admin := &model.Admin{UID: &uid}
	res := r.DB.Where(&model.Admin{UID: &uid}).First(&admin)
	if err := res.Error; err != nil || res.RecordNotFound() {
		fbuser, err := AuthClient.GetUser(context.Background(), uid)
		if err != nil {
			return nil, e.Wrap(err, "error retrieving user from firebase api")
		}
		newAdmin := &model.Admin{
			UID:   &uid,
			Name:  &fbuser.DisplayName,
			Email: &fbuser.Email,
		}
		if err := r.DB.Create(newAdmin).Error; err != nil {
			return nil, e.Wrap(err, "error creating new admin")
		}
		admin = newAdmin
		msg := slack.WebhookMessage{Text: fmt.
			Sprintf("```NEW USER \nid: %v\nname: %v\nemail: %v```", newAdmin.ID, *newAdmin.Name, *newAdmin.Email)}
		err = slack.PostWebhook("https://hooks.slack.com/services/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", &msg)
		if err != nil {
			log.Errorf("error sending slack hook: %v", err)
		}
	}
	return admin, nil
}

func (r *queryResolver) Segments(ctx context.Context, organizationID int) ([]*model.Segment, error) {
	if _, err := r.isAdminInOrganization(ctx, organizationID); err != nil {
		return nil, e.Wrap(err, "admin not found in org")
	}
	// list of maps, where each map represents a field query.
	segments := []*model.Segment{}
	if err := r.DB.Where(model.Segment{OrganizationID: organizationID}).Find(&segments).Error; err != nil {
		log.Errorf("error querying segments from organization: %v", err)
	}
	return segments, nil
}

func (r *queryResolver) ErrorSegments(ctx context.Context, organizationID int) ([]*model.ErrorSegment, error) {
	if _, err := r.isAdminInOrganization(ctx, organizationID); err != nil {
		return nil, e.Wrap(err, "admin not found in org")
	}
	// list of maps, where each map represents a field query.
	segments := []*model.ErrorSegment{}
	if err := r.DB.Where(model.ErrorSegment{OrganizationID: organizationID}).Find(&segments).Error; err != nil {
		log.Errorf("error querying segments from organization: %v", err)
	}
	return segments, nil
}

func (r *queryResolver) RecordingSettings(ctx context.Context, organizationID int) (*model.RecordingSettings, error) {
	recordingSettings := &model.RecordingSettings{OrganizationID: organizationID}
	if res := r.DB.Where(&model.RecordingSettings{OrganizationID: organizationID}).First(&recordingSettings); res.RecordNotFound() || res.Error != nil {
		newRecordSettings := &model.RecordingSettings{
			OrganizationID: organizationID,
			Details:        nil,
		}
		if err := r.DB.Create(newRecordSettings).Error; err != nil {
			return nil, e.Wrap(err, "error creating new recording settings")
		}
		recordingSettings = newRecordSettings
	}
	return recordingSettings, nil
}

func (r *segmentResolver) Params(ctx context.Context, obj *model.Segment) (*model.SearchParams, error) {
	params := &model.SearchParams{}
	if obj.Params == nil {
		return params, nil
	}
	if err := json.Unmarshal([]byte(*obj.Params), params); err != nil {
		return nil, e.Wrapf(err, "error unmarshaling segment params")
	}
	return params, nil
}

func (r *sessionResolver) UserObject(ctx context.Context, obj *model.Session) (interface{}, error) {
	return obj.UserObject, nil
}

func (r *sessionCommentResolver) Author(ctx context.Context, obj *model.SessionComment) (*modelInputs.SanitizedAdmin, error) {
	admin := &model.Admin{}
	if err := r.DB.Where(&model.Admin{Model: model.Model{ID: obj.AdminId}}).First(&admin).Error; err != nil {
		return nil, e.Wrap(err, "Error finding admin for comment")
	}

	name := ""
	email := ""

	if admin.Name != nil {
		name = *admin.Name
	}
	if admin.Email != nil {
		email = *admin.Email
	}

	sanitizedAdmin := &modelInputs.SanitizedAdmin{
		ID:    admin.ID,
		Name:  &name,
		Email: email,
	}

	return sanitizedAdmin, nil
}

// ErrorGroup returns generated.ErrorGroupResolver implementation.
func (r *Resolver) ErrorGroup() generated.ErrorGroupResolver { return &errorGroupResolver{r} }

// ErrorObject returns generated.ErrorObjectResolver implementation.
func (r *Resolver) ErrorObject() generated.ErrorObjectResolver { return &errorObjectResolver{r} }

// ErrorSegment returns generated.ErrorSegmentResolver implementation.
func (r *Resolver) ErrorSegment() generated.ErrorSegmentResolver { return &errorSegmentResolver{r} }

// Mutation returns generated.MutationResolver implementation.
func (r *Resolver) Mutation() generated.MutationResolver { return &mutationResolver{r} }

// Query returns generated.QueryResolver implementation.
func (r *Resolver) Query() generated.QueryResolver { return &queryResolver{r} }

// Segment returns generated.SegmentResolver implementation.
func (r *Resolver) Segment() generated.SegmentResolver { return &segmentResolver{r} }

// Session returns generated.SessionResolver implementation.
func (r *Resolver) Session() generated.SessionResolver { return &sessionResolver{r} }

// SessionComment returns generated.SessionCommentResolver implementation.
func (r *Resolver) SessionComment() generated.SessionCommentResolver {
	return &sessionCommentResolver{r}
}

type errorGroupResolver struct{ *Resolver }
type errorObjectResolver struct{ *Resolver }
type errorSegmentResolver struct{ *Resolver }
type mutationResolver struct{ *Resolver }
type queryResolver struct{ *Resolver }
type segmentResolver struct{ *Resolver }
type sessionResolver struct{ *Resolver }
type sessionCommentResolver struct{ *Resolver }<|MERGE_RESOLUTION|>--- conflicted
+++ resolved
@@ -16,10 +16,7 @@
 	"github.com/jay-khatri/fullstory/backend/main-graph/graph/generated"
 	modelInputs "github.com/jay-khatri/fullstory/backend/main-graph/graph/model"
 	"github.com/jay-khatri/fullstory/backend/model"
-<<<<<<< HEAD
-=======
 	"github.com/jay-khatri/fullstory/backend/pricing"
->>>>>>> d45d5c89
 	"github.com/jay-khatri/fullstory/backend/util"
 	e "github.com/pkg/errors"
 	"github.com/rs/xid"
@@ -479,11 +476,7 @@
 	}
 	// If there's a single subscription on the user and a single price item on the subscription
 	if len(c.Subscriptions.Data) == 1 && len(c.Subscriptions.Data[0].Items.Data) == 1 {
-<<<<<<< HEAD
-		plan := util.ToPriceID(planType)
-=======
 		plan := pricing.ToPriceID(planType)
->>>>>>> d45d5c89
 		subscriptionParams := &stripe.SubscriptionParams{
 			CancelAtPeriodEnd: stripe.Bool(false),
 			ProrationBehavior: stripe.String(string(stripe.SubscriptionProrationBehaviorCreateProrations)),
@@ -519,11 +512,7 @@
 		SubscriptionData: &stripe.CheckoutSessionSubscriptionDataParams{
 			Items: []*stripe.CheckoutSessionSubscriptionDataItemsParams{
 				{
-<<<<<<< HEAD
-					Plan: stripe.String(util.ToPriceID(planType)),
-=======
 					Plan: stripe.String(pricing.ToPriceID(planType)),
->>>>>>> d45d5c89
 				},
 			},
 		},
@@ -1013,27 +1002,15 @@
 	if !(err != nil || len(c.Subscriptions.Data) == 0 || len(c.Subscriptions.Data[0].Items.Data) == 0) {
 		priceID = c.Subscriptions.Data[0].Items.Data[0].Plan.ID
 	}
-<<<<<<< HEAD
-	planType := util.FromPriceID(priceID)
-	year, month, _ := time.Now().Date()
-	var meter int
-	if err := r.DB.Model(&model.Session{}).Where(&model.Session{OrganizationID: organizationID}).Where("created_at > ?", time.Date(year, month, 1, 0, 0, 0, 0, time.UTC)).Count(&meter).Error; err != nil {
-		return nil, e.Wrap(err, "error querying for session meter")
-=======
 	planType := pricing.FromPriceID(priceID)
 	meter, err := pricing.GetOrgQuota(r.DB, organizationID)
 	if err != nil {
 		return nil, e.Wrap(err, "error from get quota")
->>>>>>> d45d5c89
 	}
 	details := &modelInputs.BillingDetails{
 		Plan: &modelInputs.Plan{
 			Type:  modelInputs.PlanType(planType.String()),
-<<<<<<< HEAD
-			Quota: util.TypeToQuota(planType),
-=======
 			Quota: pricing.TypeToQuota(planType),
->>>>>>> d45d5c89
 		},
 		Meter: meter,
 	}
