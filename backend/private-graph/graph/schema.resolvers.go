--- conflicted
+++ resolved
@@ -608,23 +608,8 @@
 	return &model.T, nil
 }
 
-<<<<<<< HEAD
-func (r *mutationResolver) CreateSessionComment(ctx context.Context, organizationID int, sessionID *int, sessionSecureID *string, sessionTimestamp int, text string, textForEmail string, xCoordinate float64, yCoordinate float64, taggedAdmins []*modelInputs.SanitizedAdminInput, taggedSlackUsers []*modelInputs.SanitizedSlackChannelInput, sessionURL string, time float64, authorName string, sessionImage *string) (*model.SessionComment, error) {
+func (r *mutationResolver) CreateSessionComment(ctx context.Context, projectID int, sessionID *int, sessionSecureID *string, sessionTimestamp int, text string, textForEmail string, xCoordinate float64, yCoordinate float64, taggedAdmins []*modelInputs.SanitizedAdminInput, taggedSlackUsers []*modelInputs.SanitizedSlackChannelInput, sessionURL string, time float64, authorName string, sessionImage *string) (*model.SessionComment, error) {
 	admin, isGuestCreatingSession := r.getCurrentAdminOrGuest(ctx)
-=======
-func (r *mutationResolver) CreateSessionComment(ctx context.Context, projectID int, sessionID *int, sessionSecureID *string, sessionTimestamp int, text string, textForEmail string, xCoordinate float64, yCoordinate float64, taggedAdmins []*modelInputs.SanitizedAdminInput, taggedSlackUsers []*modelInputs.SanitizedSlackChannelInput, sessionURL string, time float64, authorName string, sessionImage *string) (*model.SessionComment, error) {
-	admin, err := r.getCurrentAdmin(ctx)
-	isGuestCreatingSession := false
-	if admin == nil || err != nil {
-		isGuestCreatingSession = true
-		admin = &model.Admin{
-			// An Admin record was created manually with an ID of 0.
-			Model: model.Model{
-				ID: 0,
-			},
-		}
-	}
->>>>>>> ecf7ddbe
 
 	// All viewers can leave a comment, including guests
 	session, err := r.canAdminViewSession(ctx, sessionID, sessionSecureID)
@@ -732,24 +717,12 @@
 	return &model.T, nil
 }
 
-<<<<<<< HEAD
-func (r *mutationResolver) CreateErrorComment(ctx context.Context, organizationID int, errorGroupID *int, errorGroupSecureID *string, text string, textForEmail string, taggedAdmins []*modelInputs.SanitizedAdminInput, taggedSlackUsers []*modelInputs.SanitizedSlackChannelInput, errorURL string, authorName string) (*model.ErrorComment, error) {
+func (r *mutationResolver) CreateErrorComment(ctx context.Context, projectID int, errorGroupID *int, errorGroupSecureID *string, text string, textForEmail string, taggedAdmins []*modelInputs.SanitizedAdminInput, taggedSlackUsers []*modelInputs.SanitizedSlackChannelInput, errorURL string, authorName string) (*model.ErrorComment, error) {
 	admin, isGuest := r.getCurrentAdminOrGuest(ctx)
-=======
-func (r *mutationResolver) CreateErrorComment(ctx context.Context, projectID int, errorGroupID *int, errorGroupSecureID *string, text string, textForEmail string, taggedAdmins []*modelInputs.SanitizedAdminInput, taggedSlackUsers []*modelInputs.SanitizedSlackChannelInput, errorURL string, authorName string) (*model.ErrorComment, error) {
-	admin, err := r.getCurrentAdmin(ctx)
-	if admin == nil || err != nil {
-		return nil, e.Wrap(err, "Unable to retrieve admin info")
-	}
->>>>>>> ecf7ddbe
 
 	errorGroup, err := r.canAdminViewErrorGroup(ctx, errorGroupID, errorGroupSecureID)
 	if err != nil {
-<<<<<<< HEAD
 		return nil, e.Wrap(err, "admin is not authorized to view error group")
-=======
-		return nil, e.Wrap(err, "admin is not in project")
->>>>>>> ecf7ddbe
 	}
 
 	var project model.Project
@@ -1662,16 +1635,10 @@
 	return dailyErrors, nil
 }
 
-<<<<<<< HEAD
-func (r *queryResolver) DailyErrorFrequency(ctx context.Context, organizationID int, errorGroupID *int, errorGroupSecureID *string, dateOffset int) ([]*int64, error) {
+func (r *queryResolver) DailyErrorFrequency(ctx context.Context, projectID int, errorGroupID *int, errorGroupSecureID *string, dateOffset int) ([]*int64, error) {
 	_, err := r.canAdminViewErrorGroup(ctx, errorGroupID, errorGroupSecureID)
 	if err != nil {
 		return nil, e.Wrap(err, "admin is not authorized to view error group")
-=======
-func (r *queryResolver) DailyErrorFrequency(ctx context.Context, projectID int, errorGroupID *int, errorGroupSecureID *string, dateOffset int) ([]*int64, error) {
-	if _, err := r.isAdminInProjectOrDemoProject(ctx, projectID); err != nil {
-		return nil, e.Wrap(err, "admin not found in project")
->>>>>>> ecf7ddbe
 	}
 
 	var dailyErrors []*int64
