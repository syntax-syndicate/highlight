--- conflicted
+++ resolved
@@ -1,6 +1,7 @@
-import { addCustomEvent, record } from '@highlight-run/rrweb';
+import { addCustomEvent, record, mirror } from '@highlight-run/rrweb';
 import { snapshot } from 'rrweb-snapshot';
 import {
+    addedNodeMutation,
     eventWithTime,
     listenerHandler,
     mutationRecord,
@@ -34,8 +35,10 @@
 import 'clientjs';
 import { SUPPORTED_ENVIRONMENT_NAMES } from './utils/environment/environment';
 import {
+    IGNORED_NODE,
     INode,
     serializedNodeWithId,
+    serializeNodeWithId,
 } from '@highlight-run/rrweb/dist/snapshot';
 
 export const HighlightWarning = (context: string, msg: any) => {
@@ -266,7 +269,6 @@
 
     // TODO: (organization_id is only here because of old clients, we should figure out how to version stuff).
     async initialize(organization_id?: number | string) {
-<<<<<<< HEAD
         // take a fullsnapshot
         const [node, idMap] = snapshot(document);
         console.log('[client]');
@@ -274,126 +276,16 @@
             type: DomEventType.FullSnapshot,
             payload: node,
         };
+        mirror.map = idMap;
         await this.graphqlSDK.PushPayloadBETA({ events: [fullSnapshotEvent] });
-        console.log('[initialize]', idMap);
-=======
-        var org_id = '';
-        if (typeof organization_id === 'number') {
-            org_id = organization_id.toString();
-        } else if (typeof organization_id === 'string') {
-            org_id = organization_id;
-        } else {
-            org_id = '0';
-        }
-        try {
-            if (organization_id) {
-                this.organizationID = org_id;
-            }
-            let storedSessionData = JSON.parse(
-                window.sessionStorage.getItem('sessionData') || '{}'
-            );
-            let reloaded = false;
-
-            const recordingStartTime = window.sessionStorage.getItem(
-                'highlightRecordingStartTime'
-            );
-            if (!recordingStartTime) {
-                this._recordingStartTime = new Date().getTime();
-                window.sessionStorage.setItem(
-                    'highlightRecordingStartTime',
-                    this._recordingStartTime.toString()
-                );
-            } else {
-                this._recordingStartTime = parseInt(recordingStartTime, 10);
-            }
-
-            // To handle the 'Duplicate Tab' function, remove id from storage until page unload
-            window.sessionStorage.removeItem('sessionData');
-            if (storedSessionData && storedSessionData.sessionID) {
-                this.sessionData = storedSessionData;
-                reloaded = true;
-            } else {
-                // @ts-ignore
-                const client = new ClientJS();
-                let fingerprint = 0;
-                if ('getFingerprint' in client) {
-                    fingerprint = client.getFingerprint();
-                }
-                const gr = await this.graphqlSDK.initializeSession({
-                    organization_verbose_id: this.organizationID,
-                    enable_strict_privacy: this.enableStrictPrivacy,
-                    clientVersion: packageJson['version'],
-                    firstloadVersion: this.firstloadVersion,
-                    clientConfig: JSON.stringify(this._optionsInternal),
-                    environment: this.environment,
-                    id: fingerprint.toString(),
-                });
-                this.sessionData.sessionID = parseInt(
-                    gr?.initializeSession?.id || '0'
-                );
-                const organization_id = gr?.initializeSession?.organization_id;
-                this.logger.log(
-                    `Loaded Highlight
-  Remote: ${process.env.PUBLIC_GRAPH_URI}
-  Org ID: ${organization_id}
-  Verbose Org ID: ${this.organizationID}
-  SessionID: ${this.sessionData.sessionID}
-  Session Data:
-  `,
-                    gr.initializeSession
-                );
-                if (this.sessionData.userIdentifier) {
-                    this.identify(
-                        this.sessionData.userIdentifier,
-                        this.sessionData.userObject
-                    );
-                }
-            }
-            setTimeout(() => {
-                this._save();
-            }, SEND_FREQUENCY);
-            const emit = (event: eventWithTime) => {
-                this.events.push(event);
-            };
-            emit.bind(this);
-            const recordStop = record({
-                ignoreClass: 'highlight-ignore',
-                blockClass: 'highlight-block',
-                emit,
-                enableStrictPrivacy: this.enableStrictPrivacy,
-                maskAllInputs: this.enableStrictPrivacy,
+
+        var addedSet: Set<Node | ChildNode> = new Set();
+        const generateAdds = (children: NodeListOf<ChildNode>) => {
+            children.forEach((n) => {
+                addedSet.add(n);
+                generateAdds(n.childNodes);
             });
-            if (recordStop) {
-                this.listeners.push(recordStop);
-            }
-            addCustomEvent('Viewport', {
-                height: window.innerHeight,
-                width: window.innerWidth,
-            });
-
-            const highlightThis = this;
-            if (this.enableSegmentIntegration) {
-                this.listeners.push(
-                    SegmentIntegrationListener((obj: any) => {
-                        if (obj.type === 'track') {
-                            const properties: { [key: string]: string } = {};
-                            properties['segment-event'] = obj.event;
-                            highlightThis.addProperties(properties, {
-                                type: 'track',
-                                source: 'segment',
-                            });
-                        } else if (obj.type === 'identify') {
-                            highlightThis.identify(
-                                obj.userId,
-                                obj.traits,
-                                'segment'
-                            );
-                        }
-                    })
-                );
-            }
->>>>>>> 8a0b2768
-
+        };
         const observer = new MutationObserver((mutations: mutationRecord[]) => {
             mutations.forEach((m) => {
                 switch (m.type) {
@@ -402,28 +294,30 @@
                     case 'attributes': {
                     }
                     case 'childList': {
-                        const t = m.target as any;
-                        const inode = t.__sn as serializedNodeWithId;
-                        if (inode) {
-                            console.log('[observer] adding to:', inode.id);
-                        } else {
-                            console.log('[observer] adding unknown');
-                        }
-                        console.log(
-                            '[observer] tagname:',
-                            (t as HTMLElement).tagName
-                        );
-                        console.log(
-                            '[observer] child list length:',
-                            m.addedNodes.length
-                        );
-                        // console.log('adding childList to', m.target);
-                        // m.addedNodes.forEach((n) => this.genAdds(n, m.target));
+                        const parent = m.target;
+                        addedSet.add(parent);
+                        generateAdds(parent.childNodes);
                     }
                     default:
                         break;
                 }
             });
+            const getNextId = (n: Node): number | null => {
+                let ns: Node | null = n;
+                let nextId: number | null = IGNORED_NODE; // slimDOM: ignored
+                while (nextId === IGNORED_NODE) {
+                    ns = ns && ns.nextSibling;
+                    nextId = ns && mirror.getId((ns as unknown) as INode);
+                }
+                if (
+                    nextId === -1 &&
+                    isBlocked(n.nextSibling, this.blockClass)
+                ) {
+                    nextId = null;
+                }
+                return nextId;
+            };
+            console.log('addedSet', addedSet.size);
         });
 
         observer.observe(document, {
