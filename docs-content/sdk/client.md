--- conflicted
+++ resolved
@@ -84,13 +84,8 @@
           <p>Specifies where the backend of the app lives. If specified, Highlight will attach the X-Highlight-Request header to outgoing requests whose destination URLs match a substring or regexp from this list, so that backend errors can be linked back to the session. If true is specified, all requests to the current domain will be matched. Example tracingOrigins: ['localhost', /^\//, 'backend.myapp.com']</p>
         </aside>
         <aside className="parameter">
-<<<<<<< HEAD
-          <h5>isCrossOriginIframe <code>boolean</code> <code>optional</code></h5>
-          <p>Specifies that the current app is a cross origin iframe in an app where Highlight is also enabled. This flag should only be set in the iframe, not in the parent application hosting the iframe. This allows the iframe to forward its recording to the parent to be included as part of the session. See [cross-origin iframe recording](../2_getting-started/3_client-sdk/7_replay-configuration/iframes.md) for more details.</p>
-=======
           <h5>recordCrossOriginIframe <code>boolean</code> <code>optional</code></h5>
-          <p>Specifies that cross-origin iframe elements should be recorded. Should be set in both the parent window and in the iframe. See [cross-origin iframe recording](../getting-started/3_client-sdk/7_replay-configuration/iframes.md) for more details.</p>
->>>>>>> 095fa09f
+          <p>Specifies that cross-origin iframe elements should be recorded. Should be set in both the parent window and in the iframe. See [cross-origin iframe recording](../2_getting-started/3_client-sdk/7_replay-configuration/iframes.md) for more details.</p>
         </aside>
         <aside className="parameter">
           <h5>urlBlocklist <code>string[]</code> <code>optional</code></h5>
