--- conflicted
+++ resolved
@@ -23,11 +23,7 @@
 		"firebase": "^8.10.1",
 		"framer-motion": "^4.1.17",
 		"graphql": "^15.5.0",
-<<<<<<< HEAD
-		"highlight.run": "4.4.1",
-=======
 		"highlight.run": "^4.4.1",
->>>>>>> 754d5e3d
 		"intro.js": "^4.1.0",
 		"intro.js-react": "^0.6.0",
 		"lottie-react": "^2.1.0",
