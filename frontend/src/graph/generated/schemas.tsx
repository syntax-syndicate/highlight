--- conflicted
+++ resolved
@@ -1020,23 +1020,22 @@
 	TopRoutesTable = 'TopRoutesTable',
 }
 
-<<<<<<< HEAD
-export type MicrosoftTeamsChannel = {
-	__typename?: 'MicrosoftTeamsChannel'
-	id: Scalars['String']
-	name: Scalars['String']
-}
-
-export type MicrosoftTeamsChannelInput = {
-	id: Scalars['String']
-	name: Scalars['String']
-=======
 export type MetricsBuckets = {
 	__typename?: 'MetricsBuckets'
 	bucket_count: Scalars['UInt64']
 	buckets: Array<MetricBucket>
 	sample_factor: Scalars['Float']
->>>>>>> 32da0359
+}
+
+export type MicrosoftTeamsChannel = {
+	__typename?: 'MicrosoftTeamsChannel'
+	id: Scalars['String']
+	name: Scalars['String']
+}
+
+export type MicrosoftTeamsChannelInput = {
+	id: Scalars['String']
+	name: Scalars['String']
 }
 
 export type Mutation = {
