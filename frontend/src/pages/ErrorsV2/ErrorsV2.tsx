--- conflicted
+++ resolved
@@ -26,11 +26,7 @@
 import { useIntegrated } from '@util/integrated'
 import { useParams } from '@util/react-router/useParams'
 import { message } from 'antd'
-<<<<<<< HEAD
 import clsx from 'clsx'
-import { H } from 'highlight.run'
-=======
->>>>>>> e8c3a7ab
 import React, { useEffect } from 'react'
 import { Helmet } from 'react-helmet'
 import { useHistory } from 'react-router'
