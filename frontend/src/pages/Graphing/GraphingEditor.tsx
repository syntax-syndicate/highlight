--- conflicted
+++ resolved
@@ -7,12 +7,6 @@
 	Form,
 	Input,
 	presetStartDate,
-<<<<<<< HEAD
-	Select,
-	Stack,
-	TagSwitchGroup,
-=======
->>>>>>> 36545ca0
 	Text,
 } from '@highlight-run/ui/components'
 import { useParams } from '@util/react-router/useParams'
@@ -580,11 +574,6 @@
 											selection={functionType}
 											setSelection={setFunctionType}
 										/>
-										<Select
-											value={functionType}
-											setValue={setFunctionType}
-											options={FUNCTION_TYPES}
-										/>
 										{functionType !==
 											MetricAggregator.Count && (
 											<Combobox
