import { Box, defaultPresets, getNow, Text } from '@highlight-run/ui/components'
import { useParams } from '@util/react-router/useParams'
import _ from 'lodash'
import moment from 'moment'
import React, { useMemo } from 'react'
import { Helmet } from 'react-helmet'
import { Outlet } from 'react-router-dom'
import { useQueryParam } from 'use-query-params'

import LoadingBox from '@/components/LoadingBox'
import {
	TIME_FORMAT,
	TIME_MODE,
} from '@/components/Search/SearchForm/constants'
import {
	EndDateParam,
	FixedRangeStartDateParam,
	QueryParam,
	SearchForm,
} from '@/components/Search/SearchForm/SearchForm'
import {
	buildSearchQueryForServer,
	parseSearchQuery,
} from '@/components/Search/SearchForm/utils'
import {
	useGetTracesKeysLazyQuery,
	useGetTracesKeyValuesLazyQuery,
	useGetTracesMetricsQuery,
} from '@/graph/generated/hooks'
import {
	MetricAggregator,
<<<<<<< HEAD
	MetricColumn,
	SortDirection,
=======
>>>>>>> 3cab9725
	Trace,
} from '@/graph/generated/schemas'
import { useProjectId } from '@/hooks/useProjectId'
import LogsHistogram from '@/pages/LogsPage/LogsHistogram/LogsHistogram'
import { LatencyChart } from '@/pages/Traces/LatencyChart'
import { TracesList } from '@/pages/Traces/TracesList'
import { useGetTraces } from '@/pages/Traces/useGetTraces'
import { formatNumber } from '@/util/numbers'

import * as styles from './TracesPage.css'

export type TracesOutletContext = Partial<Trace>[]

export const TracesPage: React.FC = () => {
	const { projectId } = useProjectId()
	const { trace_cursor: traceCursor } = useParams<{
		trace_cursor: string
	}>()
	const [query, setQuery] = useQueryParam('query', QueryParam)
	const [startDate, setStartDate] = useQueryParam(
		'start_date',
		FixedRangeStartDateParam,
	)
	const [endDate, setEndDate] = useQueryParam('end_date', EndDateParam)
	const queryTerms = parseSearchQuery(query)
	const serverQuery = buildSearchQueryForServer(queryTerms)
	const minDate = defaultPresets[5].startDate
	const timeMode: TIME_MODE = 'fixed-range' // TODO: Support permalink mode

	const handleDatesChange = (newStartDate: Date, newEndDate: Date) => {
		setStartDate(newStartDate)
		setEndDate(newEndDate)
	}

	const handleAdditionTracesDateChange = () => {
		handleDatesChange(defaultPresets[0].startDate, getNow().toDate())
	}

	const {
		traceEdges,
		moreTraces,
		clearMoreTraces,
		loading,
		loadingAfter,
		fetchMoreForward,
	} = useGetTraces({
		query,
		projectId,
		traceCursor,
		startDate,
		endDate,
	})

	const { data: metricsData, loading: metricsLoading } =
		useGetTracesMetricsQuery({
			variables: {
				project_id: projectId!,
				column: MetricColumn.Duration,
				group_by: [],
				params: {
					query: serverQuery,
					date_range: {
						start_date: moment(startDate).format(TIME_FORMAT),
						end_date: moment(endDate).format(TIME_FORMAT),
					},
				},
				metric_types: [
					MetricAggregator.Count,
					MetricAggregator.Avg,
					MetricAggregator.P50,
					MetricAggregator.P90,
				],
			},
			skip: !projectId,
			fetchPolicy: 'cache-and-network',
		})

	const fetchMoreWhenScrolled = React.useCallback(
		(containerRefElement?: HTMLDivElement | null) => {
			if (containerRefElement) {
				const { scrollHeight, scrollTop, clientHeight } =
					containerRefElement
				//once the user has scrolled within 100px of the bottom of the table, fetch more data if there is any
				if (scrollHeight - scrollTop - clientHeight < 100) {
					fetchMoreForward()
				}
			}
		},
		[fetchMoreForward],
	)

	const histogramBuckets = metricsData?.traces_metrics.buckets
		.filter((b) => b.metric_type === MetricAggregator.Count)
		.map((b) => ({
			bucketId: b.bucket_id,
			counts: [{ level: 'traces', count: b.metric_value }],
		}))

	const totalCount = _.sumBy(
		metricsData?.traces_metrics.buckets.filter(
			(b) => b.metric_type === MetricAggregator.Count,
		),
		(b) => b.metric_value,
	)

	const metricsBuckets: {
		avg: number | undefined
		p50: number | undefined
		p90: number | undefined
	}[] = []
	for (let i = 0; i < metricsData?.traces_metrics.bucket_count; i++) {
		metricsBuckets.push({ avg: undefined, p50: undefined, p90: undefined })
	}

	metricsData?.traces_metrics.buckets.forEach((b) => {
		switch (b.metric_type) {
			case MetricAggregator.Avg:
				metricsBuckets[b.bucket_id].avg = b.metric_value / 1_000_000
				break
			case MetricAggregator.P50:
				metricsBuckets[b.bucket_id].p50 = b.metric_value / 1_000_000
				break
			case MetricAggregator.P90:
				metricsBuckets[b.bucket_id].p90 = b.metric_value / 1_000_000
				break
		}
	})

	const outletContext = useMemo<TracesOutletContext>(() => {
		if (!traceEdges) {
			return []
		}

		return traceEdges.map((edge) => edge.node)
	}, [traceEdges])

	return (
		<>
			<Helmet>
				<title>Traces</title>
			</Helmet>

			<Box
				background="n2"
				padding="8"
				flex="stretch"
				justifyContent="stretch"
				display="flex"
				flexDirection="column"
				height="full"
				position="relative"
			>
				<Box
					backgroundColor="white"
					border="dividerWeak"
					borderRadius="6"
					height="full"
					shadow="medium"
					overflow="hidden"
				>
					<SearchForm
						initialQuery={query ?? ''}
						startDate={startDate}
						endDate={endDate}
						presets={defaultPresets}
						minDate={minDate}
						timeMode={timeMode}
						hideCreateAlert
						onFormSubmit={setQuery}
						onDatesChange={handleDatesChange}
						fetchKeysLazyQuery={useGetTracesKeysLazyQuery}
						fetchValuesLazyQuery={useGetTracesKeyValuesLazyQuery}
					/>
					<Box
						display="flex"
						borderBottom="dividerWeak"
						style={{ height: 92 }}
					>
						<Box
							width="full"
							padding="8"
							paddingBottom="4"
							borderRight="dividerWeak"
							position="relative"
						>
							<Box
								display="flex"
								flexDirection="row"
								gap="4"
								paddingBottom="4"
							>
								{metricsLoading ? (
									<LoadingBox
										height="auto"
										width="auto"
										position="absolute"
										size="xSmall"
										style={{ top: 0, left: 0, zIndex: 1 }}
									/>
								) : (
									<>
										<Text size="xSmall" color="strong">
											Traces
										</Text>
										<Text size="xSmall" color="weak">
											{formatNumber(totalCount)} total
										</Text>
									</>
								)}
							</Box>
							<LogsHistogram
								startDate={startDate}
								endDate={endDate}
								onDatesChange={handleDatesChange}
								histogramBuckets={histogramBuckets}
								bucketCount={
									metricsData?.traces_metrics.bucket_count
								}
								loading={metricsLoading}
								barColor="#6F6E77"
								noPadding
							/>
						</Box>
						<Box
							width="full"
							padding="8"
							paddingBottom="4"
							cssClass={styles.chart}
							position="relative"
						>
							{metricsLoading ? (
								<LoadingBox
									height="auto"
									width="auto"
									position="absolute"
									size="xSmall"
									style={{ top: 0, left: 0, zIndex: 1 }}
								/>
							) : (
								<Text cssClass={styles.chartText} size="xSmall">
									Latency
								</Text>
							)}
							<LatencyChart
								loading={metricsLoading}
								metricsBuckets={metricsBuckets}
							/>
						</Box>
					</Box>

					<TracesList
						loading={loading}
						numMoreTraces={moreTraces}
						traceEdges={traceEdges}
						handleAdditionalTracesDateChange={
							handleAdditionTracesDateChange
						}
						resetMoreTraces={clearMoreTraces}
						fetchMoreWhenScrolled={fetchMoreWhenScrolled}
						loadingAfter={loadingAfter}
					/>
				</Box>
			</Box>

			<Outlet context={outletContext} />
		</>
	)
}<|MERGE_RESOLUTION|>--- conflicted
+++ resolved
@@ -29,11 +29,7 @@
 } from '@/graph/generated/hooks'
 import {
 	MetricAggregator,
-<<<<<<< HEAD
 	MetricColumn,
-	SortDirection,
-=======
->>>>>>> 3cab9725
 	Trace,
 } from '@/graph/generated/schemas'
 import { useProjectId } from '@/hooks/useProjectId'
