:root {
    --color-purple-200: #f2eefb;
    --color-purple-300: #bea8f1;
    --color-purple-light: #bb6bd9;
    --color-purple: #5629c6;
    --color-blue-light: #56ccf2;
    --color-blue: #2d9cdb;
    --color-blue-dark: #2f80ed;
    --color-green-light: #6fcf97;
    --color-green: #27ae60;
    --color-green-dark: #219653;
    --color-yellow: #f2c94c;
    --color-orange-400: #f2994a;
    --color-orange-500: #c67e29;
    --color-red: #eb5757;
    --color-gray-200: #f2f2f2;
    --color-gray-300: #e0e0e0;
    --color-gray-400: #bdbdbd;
    --color-gray-500: #828282;
    --color-gray-600: #4f4f4f;

<<<<<<< HEAD
    --color-primary-background: #ffffff;
=======
    --text-primary-inverted: #ffffff;

    --size-xxLarge: 48px;
    --size-xLarge: 32px;
    --size-large: 24px;
    --size-medium: 16px;
    --size-small: 12px;
    --size-xSmall: 8px;
    --size-xxSmall: 4px;
>>>>>>> 89957e97
}

// colors
$highlight-purple: var(--color-purple);
$highlight-purple-light: #eee7ff;
$text-primary: #000000;
$text-light: rgba(0, 0, 0, 0.85);
$text-primary-inverted: #ffffff;
$text-label: #959595;
$gray: var(--color-gray-400);

// Alert
$alert-200: #ffe0e0;
$alert-300: #f2b4b4;
$alert-400: #ff0000;

// borders
$button-border-radius: 5px;
$border-light-gray: #eaeaea;

// backgrounds
$primary-background-color: #ffffff;

// sizes
$size-xxLarge: 48px;
$size-xLarge: 32px;
$size-large: 24px;
$size-medium: 16px;
$size-small: 12px;
$size-xSmall: 8px;
$size-xxSmall: 4px;

// buttons
$disabled-button: #bfbfbf;
$button-primary-hover: #5327be;
$button-primary-active: #401f94;
$button-primary-disabled: #2f2549;

$button-transparent-resting: transparent;
$button-transparent-hover: rgba(239, 239, 239, 0.49);
$button-transparent-active: var(--color-gray-300);

// mixins
@mixin rounded-border {
    border: 1px solid $border-light-gray;
    border-radius: 8px;
}<|MERGE_RESOLUTION|>--- conflicted
+++ resolved
@@ -19,9 +19,7 @@
     --color-gray-500: #828282;
     --color-gray-600: #4f4f4f;
 
-<<<<<<< HEAD
     --color-primary-background: #ffffff;
-=======
     --text-primary-inverted: #ffffff;
 
     --size-xxLarge: 48px;
@@ -31,7 +29,6 @@
     --size-small: 12px;
     --size-xSmall: 8px;
     --size-xxSmall: 4px;
->>>>>>> 89957e97
 }
 
 // colors
