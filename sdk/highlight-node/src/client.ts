--- conflicted
+++ resolved
@@ -5,19 +5,11 @@
 	Span,
 } from '@opentelemetry/sdk-trace-base'
 import { BatchSpanProcessorBase } from '@opentelemetry/sdk-trace-base/build/src/export/BatchSpanProcessorBase'
-import api, {
+import {
 	Attributes,
 	BaggageEntry,
-<<<<<<< HEAD
-	Span as OtelSpan,
-	SpanOptions,
 	Context,
-	Tracer,
-} from '@opentelemetry/api'
-import {
-=======
-	Context,
->>>>>>> f16af4e1
+	context,
 	diag,
 	DiagConsoleLogger,
 	DiagLogLevel,
@@ -361,7 +353,7 @@
 		metadata?: Attributes,
 		options?: { span: OtelSpan },
 	) {
-		let span = options?.span ?? api.trace.getActiveSpan()
+		let span = options?.span ?? trace.getActiveSpan()
 		if (!span) {
 			span = this.tracer.startSpan('highlight.error')
 		}
@@ -465,7 +457,7 @@
 			headers,
 		)
 		try {
-			return await api.context.with(ctx, async () => {
+			return await context.with(ctx, async () => {
 				return cb(span)
 			})
 		} catch (error) {
@@ -485,9 +477,9 @@
 		headers: Headers | IncomingHttpHeaders,
 		options?: SpanOptions,
 	): { span: OtelSpan; ctx: Context } {
-		const ctx = api.context.active()
+		const ctx = context.active()
 		const span = this.tracer.startSpan(spanName, options, ctx)
-		const contextWithSpanSet = api.trace.setSpan(ctx, span)
+		const contextWithSpanSet = trace.setSpan(ctx, span)
 
 		const { secureSessionId, requestId } = this.parseHeaders(headers)
 		if (secureSessionId && requestId) {
